--- conflicted
+++ resolved
@@ -51,11 +51,7 @@
 		logFlags: 0x0,      // log nothing
 		runFlags: runFlags, // run only fwd and bwd
 	}
-<<<<<<< HEAD
-	m.Engine = tensor.StdEng{}
-=======
 	m.Engine = StandardEngine{}
->>>>>>> c139ed5f
 
 	for _, opt := range opts {
 		opt(m)
