package tensor

import (
<<<<<<< HEAD
	"testing"
	"unsafe"

=======
	//"fmt"
>>>>>>> ee086174
	"github.com/stretchr/testify/assert"
	"testing"
)

func TestDense_shallowClone(t *testing.T) {
	T := New(Of(Float64), WithBacking([]float64{1, 2, 3, 4}))
	T2 := T.shallowClone()
	T2.slice(0, 2)
	T2.float64s()[0] = 1000

	assert.Equal(t, T.Data().([]float64)[0:2], T2.Data())
}

func TestDenseMasked(t *testing.T) {

	T := New(Of(Float64), WithShape(3, 2))
	T.ResetMask()
	assert.Equal(t, []bool{false, false, false, false, false, false}, T.mask)

}

func TestFromScalar(t *testing.T) {
	T := New(FromScalar(3.14))
	data := T.float64s()
	assert.Equal(t, []float64{3.14}, data)
}

func TestFromMemory(t *testing.T) {
	// dummy memory - this could be an externally malloc'd memory, or a mmap'ed file.
	// but here we're just gonna let Go manage memory.
	s := make([]float64, 100)
	ptr := uintptr(unsafe.Pointer(&s[0]))
	size := uintptr(100 * 8)

	T := New(Of(Float32), WithShape(50, 4), FromMemory(ptr, size))
	if len(T.float32s()) != 200 {
		t.Error("expected 200 float32s")
	}
	assert.Equal(t, make([]float32, 200), T.Data())
	assert.True(t, T.unmanagedMem(), "Unamanged %v |%v", unmanagedMem, T.flag)

	fail := func() { New(FromMemory(ptr, size), Of(Float32)) }
	assert.Panics(t, fail, "Expected bad New() call to panic")
}

func Test_recycledDense(t *testing.T) {
	T := recycledDense(Float64, ScalarShape())
	assert.Equal(t, float64(0), T.Data())
}<|MERGE_RESOLUTION|>--- conflicted
+++ resolved
@@ -1,15 +1,10 @@
 package tensor
 
 import (
-<<<<<<< HEAD
 	"testing"
 	"unsafe"
 
-=======
-	//"fmt"
->>>>>>> ee086174
 	"github.com/stretchr/testify/assert"
-	"testing"
 )
 
 func TestDense_shallowClone(t *testing.T) {
