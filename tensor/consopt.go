--- conflicted
+++ resolved
@@ -82,18 +82,13 @@
 	return f
 }
 
-<<<<<<< HEAD
-// FromScalar is a construction option for representing a scalar value as a Tensor.
-func FromScalar(x interface{}) ConsOpt {
-
-=======
 // FromScalar is a construction option for representing a scalar value as a Tensor
 func FromScalar(x interface{}, argMask ...[]bool) ConsOpt {
 	var mask []bool
 	if len(argMask) > 0 {
 		mask = argMask[0]
 	}
->>>>>>> ee086174
+
 	f := func(t Tensor) {
 		switch tt := t.(type) {
 		case *Dense:
