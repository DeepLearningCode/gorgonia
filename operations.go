package gorgonia

import (
	"fmt"

<<<<<<< HEAD
	"github.com/chewxy/hm"
=======
	"github.com/chewxy/gorgonia/tensor"
>>>>>>> 19f7c21a
	"github.com/pkg/errors"
	"gorgonia.org/tensor"
)

// contains all public operations that can be performed on nodes
// all the functions here have the signature:
// 		func (...) (*Node, error)

/* BINARY FUNCTIONS */
func binOpNode(op BinaryOp, a, b *Node) (retVal *Node, err error) {
	stabLogf("Creating node for %v, a: %p, b: %p", op, a, b)
	enterLoggingContext()
	defer leaveLoggingContext()
	// maybe make stabilization a build tag?
	if stabilization {
		enterLoggingContext()
		if ebo, ok := op.(elemBinOp); ok {
			ot := ebo.binOpType()

			enterLoggingContext()
			for _, fn := range binOpStabilizationFns[ot] {
				if retVal, err = fn(a, b); err == nil {
					leaveLoggingContext()
					return
				}

				if _, ok := err.(errNoStabilization); !ok {
					leaveLoggingContext()
					return
				}
			}
			leaveLoggingContext()
		}
		leaveLoggingContext()
	}
	stabLogf("No bin op stabilization")

	return ApplyOp(op, a, b)
}

// Add performs pointwise a + b
func Add(a, b *Node) (retVal *Node, err error) {
	op := newElemBinOp(addOpType, a, b)
	return binOpNode(op, a, b)
}

// Sub performs pointwise a - b
func Sub(a, b *Node) (retVal *Node, err error) {
	op := newElemBinOp(subOpType, a, b)
	return binOpNode(op, a, b)
}

// HadamardProd performs pointwise a * b
func HadamardProd(a, b *Node) (retVal *Node, err error) {
	op := newElemBinOp(mulOpType, a, b)
	return binOpNode(op, a, b)
}

// Mul is the general handler for multiplication of nodes. It is extremely overloaded. Only use if you know what you're doing
//
// If any of the nodes are ScalarType, then it'll be redirected to HadamardProd() instead
// If the nodes are both vectors (that is, have a shape of (x, 1) or (1, x)), then the operator used will be a vectorDot
// If only one of the nodes is a vector, then the operator used will be a matrix-vector multiplication will be used, and most importantly,
// a transpose will be used (when necessary)
// If both nodes are matrices, then well, matrix multiplication will be done
func Mul(a, b *Node) (retVal *Node, err error) {
	if a.IsScalar() || b.IsScalar() {
		return HadamardProd(a, b)
	}

	var op BinaryOp
	switch {
	case a.IsVector() && b.IsVector():
		op = linAlgBinOp{āBinaryOperator: vecDotOperator}
		return binOpNode(op, a, b)
	case a.IsVector() && b.IsMatrix():
		op = linAlgBinOp{āBinaryOperator: matVecMulOperator, transA: true}
		return binOpNode(op, b, a)
	case a.IsMatrix() && b.IsVector():
		op = linAlgBinOp{āBinaryOperator: matVecMulOperator}
		return binOpNode(op, a, b)
	case a.IsMatrix() && b.IsMatrix():
		op = linAlgBinOp{āBinaryOperator: matMulOperator}
		return binOpNode(op, a, b)
	default:
		return nil, errors.Errorf(nyiFail, "Mul", fmt.Sprintf("a %v b %v", a.shape, b.shape))
	}
}

// BatchedMatMul returns a node representing the batched mat mul operation
func BatchedMatMul(a, b *Node) (retVal *Node, err error) {
	op := linAlgBinOp{āBinaryOperator: batchedMatMulOperator}
	return binOpNode(op, a, b)
}

// OuterProd returns a Node representing the outer product of two vectors. This function will return an error if both input nodes are not vectors
func OuterProd(a, b *Node) (retVal *Node, err error) {
	if !a.IsVector() || !b.IsVector() {
		return nil, errors.New("Expected only vectors to be able to do OuterProd") //for now
	}

	// TODO: maybe align shapes?
	op := linAlgBinOp{āBinaryOperator: outerProdOperator}
	return binOpNode(op, a, b)
}

// HadamardDiv performs pointwise a / b
func HadamardDiv(a, b *Node) (retVal *Node, err error) {
	op := newElemBinOp(divOpType, a, b)
	return binOpNode(op, a, b)
}

// Div is a shortcut function for HadamardDiv for scalar values. For matrix/tensor values, the matrix division operation is not yet handled, and will panic.
func Div(a, b *Node) (retVal *Node, err error) {
	if a.IsScalar() || b.IsScalar() {
		return HadamardDiv(a, b)
	}

	// otherwise, matrix division
	panic("Unhandled")
}

// Pow performs pointwise exponentiation
func Pow(a, b *Node) (retVal *Node, err error) {
	op := newElemBinOp(powOpType, a, b)
	return binOpNode(op, a, b)
}

// Gt performs a pointwise comparison a > b. retSame indicates if the return value should be the same type as the input values
func Gt(a, b *Node, retSame bool) (retVal *Node, err error) {
	op := newElemBinOp(gtOpType, a, b)
	op.retSame = retSame
	retVal, err = binOpNode(op, a, b)
	return
}

// Gte performs pointwise comparison a >= b. retSame indicates if the return value should be the same type as the input values
func Gte(a, b *Node, retSame bool) (retVal *Node, err error) {
	op := newElemBinOp(gteOpType, a, b)
	op.retSame = retSame
	return binOpNode(op, a, b)
}

/* UNARY STUFF */

func unaryOpNode(op Op, a *Node) (retVal *Node, err error) {
	stabLogf("Creating node for %v, a: %p %v", op, a, a)
	enterLoggingContext()
	defer leaveLoggingContext()
	if stabilization {

		// do optimization/stabilization
		// TODO: maybe recursively stabilize?
		enterLoggingContext()
		ot := op.(elemUnaryOp).unaryOpType()
		for _, fn := range unaryOpStabilizationFns[ot] {
			if retVal, err = fn(a); err == nil {
				stabLogf("stabilized")
				leaveLoggingContext()
				return
			}

			if _, ok := err.(errNoStabilization); !ok {
				stabLogf("Actual error")
				leaveLoggingContext()
				return
			}
			stabLogf("No stabilization found")
		}
		leaveLoggingContext()
		stabLogf("No stabilizations - retVal: %v", retVal)
	}

	return ApplyOp(op, a)
}

// Abs performs pointwise |a|
func Abs(a *Node) (retVal *Node, err error) {
	op := newElemUnaryOp(absOpType, a)
	return unaryOpNode(op, a)
}

// Sign performs pointwise sign() on the input. Returns -1 for a negative, +1 for positive
func Sign(a *Node) (retVal *Node, err error) {
	op := newElemUnaryOp(signOpType, a)
	return unaryOpNode(op, a)
}

// Ceil performs pointwise ceil() on the input.
func Ceil(a *Node) (retVal *Node, err error) {
	op := newElemUnaryOp(ceilOpType, a)
	return unaryOpNode(op, a)
}

// Floor performs pointwise floor() on the input.
func Floor(a *Node) (retval *Node, err error) {
	op := newElemUnaryOp(floorOpType, a)
	return unaryOpNode(op, a)
}

// Sin performs pointwise sin() on the input.
func Sin(a *Node) (retVal *Node, err error) {
	op := newElemUnaryOp(sinOpType, a)
	return unaryOpNode(op, a)
}

// Cos performs pointwise cos() on the input.
func Cos(a *Node) (retVal *Node, err error) {
	op := newElemUnaryOp(cosOpType, a)
	return unaryOpNode(op, a)
}

// Exp performs pointwise exp() on the input.
func Exp(a *Node) (retVal *Node, err error) {
	op := newElemUnaryOp(expOpType, a)
	return unaryOpNode(op, a)
}

// Log performs pointwise log() on the input. Note that this is the natural logarithm.
func Log(a *Node) (retVal *Node, err error) {
	op := newElemUnaryOp(lnOpType, a)
	return unaryOpNode(op, a)
}

// Log2 performs pointwise log2() on the input.
func Log2(a *Node) (retVal *Node, err error) {
	op := newElemUnaryOp(log2OpType, a)
	return unaryOpNode(op, a)
}

// Neg performs pointwise neg() on the input.
func Neg(a *Node) (retVal *Node, err error) {
	op := newElemUnaryOp(negOpType, a)
	return unaryOpNode(op, a)
}

// Square performs pointwise ^2 on the input.
func Square(a *Node) (retVal *Node, err error) {
	op := newElemUnaryOp(squareOpType, a)
	return unaryOpNode(op, a)
}

// Sqrt performs pointwise sqrt on the input.
func Sqrt(a *Node) (retVal *Node, err error) {
	op := newElemUnaryOp(sqrtOpType, a)
	return unaryOpNode(op, a)
}

// Inverse performs pointwise inverse() on the input. Note this means the reciprocal.
func Inverse(a *Node) (retVal *Node, err error) {
	op := newElemUnaryOp(inverseOpType, a)
	return unaryOpNode(op, a)
}

// Cube performs pointwise ^3 on the input.
func Cube(a *Node) (retVal *Node, err error) {
	op := newElemUnaryOp(cubeOpType, a)
	return unaryOpNode(op, a)
}

// Sigmoid performs pointwise sigmoid() on the input.
func Sigmoid(a *Node) (retVal *Node, err error) {
	op := newElemUnaryOp(sigmoidOpType, a)
	return unaryOpNode(op, a)
}

// Tanh performs pointwise tanh() on the input.
func Tanh(a *Node) (retVal *Node, err error) {
	op := newElemUnaryOp(tanhOpType, a)
	return unaryOpNode(op, a)
}

// Log1p performs pointwise log1p() on the input.
func Log1p(a *Node) (retVal *Node, err error) {
	op := newElemUnaryOp(log1pOpType, a)
	return unaryOpNode(op, a)
}

// more complex unaries

// SoftMax performs softmax on the input. Specifically this is used:
//		e^(a[i]) / sum((e^(a[i])))
// For a more numerically stable SoftMax, use StableSoftMax.
func SoftMax(a *Node) (retVal *Node, err error) {
	var exp, sum *Node
	if exp, err = Exp(a); err == nil {
		axis := 1 // default
		if exp.IsColVec() || (exp.IsVector() && !exp.IsRowVec()) {
			axis = 0
		}

		if sum, err = Sum(exp, axis); err == nil {
			if sum.IsScalar() {
				return HadamardDiv(exp, sum)
			}
			return Broadcast(divOpType, exp, sum, NewBroadcastPattern(nil, []byte{1}))
		}
		return nil, errors.Wrap(err, operationError)
	}
	return nil, errors.Wrap(err, operationError)
}

// StableSoftMax performs a numerically stable softmax on the input. Specifically this is the formula used:
//		e^(a - max(a)) / sum(e^(a - max(a)))
func StableSoftMax(a *Node) (retVal *Node, err error) {
	var max, exp, sum *Node
	if max, err = Max(a); err != nil {
		return nil, errors.Wrap(err, operationError)
	}
	if retVal, err = Sub(a, max); err == nil {
		if exp, err = Exp(retVal); err == nil {
			if sum, err = Sum(exp, 1); err == nil {
				return HadamardDiv(exp, sum)
			}
			return nil, errors.Wrap(err, operationError)
		}
		return nil, errors.Wrap(err, operationError)
	}
	return nil, errors.Wrap(err, operationError)
}

// LogSumExp performs addition in the log domain
func LogSumExp(a *Node, axis int) (retVal *Node, err error) {
	var max, exp, sum, logSum *Node
	if max, err = Max(a, axis); err != nil {
		return nil, errors.Wrap(err, operationError)
	}
	if retVal, err = Sub(a, max); err == nil {
		if exp, err = Exp(retVal); err == nil {
			if sum, err = Sum(exp, axis); err == nil {
				if sum, err = Add(sum, max); err == nil {
					if logSum, err = Log(sum); err == nil {
						return Sum(logSum, axis)
					}
				}
			}
		}
	}
	return nil, errors.Wrap(err, operationError)
}

// Softplus performs a softplus on the input.
func Softplus(a *Node) (retVal *Node, err error) {
	op := newElemUnaryOp(softplusOpType, a)
	return unaryOpNode(op, a)
}

/* Aggregate Functions */

// At is a symbolic operation for getting a value at the provided coordinates.
// If the input is a scalar, all the coordinates MUST be 0, or else an error will be returned.
func At(a *Node, coords ...int) (retVal *Node, err error) {
	if a.IsScalar() {
		for _, c := range coords {
			if c != 0 {
				return nil, errors.Errorf("At() only works with scalars when the coordinates are (0...0). Got %v instead", coords)
			}
		}
		return a, nil
	}

	dims := a.Dims()
	op := atOp{
		coordinates: coords,
		d:           dims,
	}

	return ApplyOp(op, a)
}

// Max performs a max() on the input and the provided axes.
func Max(a *Node, along ...int) (retVal *Node, err error) {
	if a.IsScalar() {
		// can't max a scalar. Should return error
		return a, nil
	}

	dims := a.Dims()
	if len(along) == 0 {
		along = intRange(0, dims)
	}

	op := newMaxOp(along, dims)

	return ApplyOp(op, a)
}

// Mean performs a mean() on the input and the provided axes.
func Mean(a *Node, along ...int) (retVal *Node, err error) {
	if a.IsScalar() {
		// can't mean a scalar... return error
		return a, nil
	}

	dims := a.Dims()

	if len(along) == 0 {
		along = intRange(0, dims)
	}

	var s *Node
	if s, err = Sum(a, along...); err != nil {
		return nil, errors.Wrap(err, operationError)
	}

	sizes := make(Nodes, len(along))
	for i, axis := range along {
		if sizes[i], err = SizeOf(axis, a); err != nil {
			return nil, errors.Wrap(err, operationError)
		}
	}

	var counts *Node
	if counts, err = ReduceMul(sizes); err == nil {
		return HadamardDiv(s, counts)
	}
	return nil, errors.Wrap(err, operationError)
}

// Sum performs a sum() on the input and the provided axes.
func Sum(a *Node, along ...int) (retVal *Node, err error) {
	if a.IsScalar() {
		retVal = a // or error?
		return
	}

	dims := a.Dims()
	if len(along) == 0 {
		switch {
		case a.IsRowVec():
			along = []int{1}
		case a.IsColVec(), a.IsVector():
			along = []int{0}
		default:
			along = intRange(0, dims)
		}
	}

	op := newSumOp(along, a.shape, dims)
	return ApplyOp(op, a)
}

// Norm returns the p-norm of a Value. Use p=2 if you want to use unordered norms.
//
// This is a simpler version of the norms found in the Tensor package, which specializes and optimizes even more
// (well, given it's adapted from Numpy, it is clearly way more optimized)
func Norm(a *Node, axis, p int) (retVal *Node, err error) {
	if p == 2 {
		if retVal, err = Square(a); err == nil {
			if retVal, err = Sum(retVal, axis); err == nil {
				retVal, err = Sqrt(retVal)
				if err != nil {
					return nil, errors.Wrap(err, operationError)
				}
			} else {
				return nil, errors.Wrap(err, operationError)
			}
		} else {
			return nil, errors.Wrap(err, operationError)
		}
		return
	}

	var dt tensor.Dtype
	if dt, err = dtypeOf(a.t); err != nil {
		return nil, errors.Wrapf(err, "Failed to determine the dtype of %T", a.t)
	}

	var b, inv *Node
	switch dt {
	case Float32:
		b = NewConstant(float32(p))
		inv = NewConstant(float32(1) / float32(p))
	case Float64:
		b = NewConstant(float64(p))
		inv = NewConstant(float64(1) / float64(p))
	default:
		return nil, errors.New("Cannot norm a non-floating point type")
	}

	if retVal, err = Pow(a, b); err == nil {
		if retVal, err = Sum(retVal, axis); err == nil {
			retVal, err = Pow(retVal, inv)
			if err != nil {
				return nil, errors.Wrap(err, operationError)
			}
		} else {
			return nil, errors.Wrap(err, operationError)
		}
	} else {
		return nil, errors.Wrap(err, operationError)
	}
	return
}

// Reduction

// ReduceAdd takes a slice of *Nodes, and folds them into one by adding
func ReduceAdd(nodes Nodes, opts ...NodeConsOpt) (retVal *Node, err error) {
	switch len(nodes) {
	case 0:
		return nil, nil // or error?
	case 1:
		return nodes[0], nil
	case 2:
		if retVal, err = Add(nodes[0], nodes[1]); err == nil {
			for _, opt := range opts {
				opt(retVal)
			}
		} else {
			return nil, errors.Wrap(err, operationError)
		}
		return
	}

	retVal = nodes[0]
	for i, n := range nodes {
		if i == 0 {
			continue
		}

		if retVal, err = Add(retVal, n); err != nil {
			err = errors.Wrap(err, operationError)
			return
		}
		for _, opt := range opts {
			opt(retVal)
		}
	}
	return
}

// ReduceMul is like foldl(*, nodes)
func ReduceMul(nodes Nodes, opts ...NodeConsOpt) (retVal *Node, err error) {
	switch len(nodes) {
	case 0:
		return nil, nil // or error?
	case 1:
		return nodes[0], nil
	case 2:
		if retVal, err = Mul(nodes[0], nodes[1]); err == nil {
			for _, opt := range opts {
				opt(retVal)
			}
		} else {
			return nil, errors.Wrap(err, operationError)
		}
		return
	}

	retVal = nodes[0]
	for i, n := range nodes {
		if i == 0 {
			continue
		}

		if retVal, err = Mul(retVal, n); err != nil {
			return nil, errors.Wrap(err, operationError)
		}
		for _, opt := range opts {
			opt(retVal)
		}
	}
	return
}

/* Shape related operations */

// SizeOf returns the size of a value along an axis
func SizeOf(axis int, x *Node) (retVal *Node, err error) {
	op := sizeOp{
		axis: axis,
		d:    x.Dims(),
	}

	// if the shape is known
	if x.shape != nil {
		op.val = x.shape[axis]
	}

	return ApplyOp(op, x)
}

// Slice slices a *Node. For T[:] slices, pass in nil. Will error out if node's type is not a Tensor
func Slice(n *Node, slices ...tensor.Slice) (retVal *Node, err error) {
	if _, ok := n.t.(TensorType); !ok {
		return nil, errors.Errorf("Cannot slice on non Tensor tensor. Got %T", n.t)
	}

	if len(slices) > n.shape.Dims() {
		return nil, errors.Errorf("Cannot slice %v. Shape: %v. Slices: %d", n, n.shape, len(slices))
	}

	retVal = n
	var dimsChanged int
	for i, s := range slices {
		var along int
		if i > 0 {
			if prev := slices[i-1]; prev != nil {
				if prev.End()-prev.Start() == 1 {
					dimsChanged++
				}
			}
		}
		along = i - dimsChanged

		op := newSliceOp(s, along, retVal.Dims())
		if retVal, err = ApplyOp(op, retVal); err != nil {
			return
		}
	}
	return
}

// Transpose performs a transpose on the input and provided permutation axes.
func Transpose(n *Node, axes ...int) (retVal *Node, err error) {
	// prep axes
	if len(axes) > 0 && len(axes) != n.Dims() {
		return nil, errors.Errorf("n has %d dims, while requested transposes is %d", n.Dims(), len(axes))
	}
	dims := len(n.shape)
	if len(axes) == 0 || axes == nil {
		axes = make([]int, dims)
		for i := 0; i < dims; i++ {
			axes[i] = dims - 1 - i
		}
	}

	// if axes is 0, 1, 2, 3... then no op
	if monotonic, incr1 := tensor.IsMonotonicInts(axes); monotonic && incr1 && axes[0] == 0 {
		retVal = n
		return
	}
	op := transposeOp{
		pattern: axes,
		d:       len(axes),
	}

	return ApplyOp(op, n)
}

// Concat performs a concatenate on the provided axis and inputs.
func Concat(axis int, ns ...*Node) (retVal *Node, err error) {
	// check that all the nodes have the same number of dimensions
	var d int
	for i, n := range ns {
		if i == 0 {
			d = n.shape.Dims()
			continue
		}

		if n.shape.Dims() != d {
			err = errors.Errorf("Dimension mismatch. Expected all the nodes to be concatenated to have %d dimensions. Got %d instead", d, n.shape.Dims())
			return
		}
	}

	if d == 0 {
		err = errors.Errorf("Concat only works on Tensor nodes")
		return
	}

	if axis >= d {
		err = errors.Errorf("Invalid axis. Nodes have %d dimensions. Axis is %d", d, axis)
		return
	}

	op := concatOp{axis: axis, d: d, children: len(ns)}
	return ApplyOp(op, ns...)
}

// Reshape reshapes a node and returns a new node with the new shape
func Reshape(n *Node, to tensor.Shape) (retVal *Node, err error) {
	op := reshapeOp{
		from: n.Shape(),
		to:   to,
	}
	return ApplyOp(op, n)
}

/* Contraction related operations */

// Tensor contraction of a and b along specified axes.
func Tensordot(aAxes []int, bAxes []int, a, b *Node) (retVal *Node, err error) {

	// Check if input tensors actually have dim >= 1
	if (len(a.Shape()) < 1) || (len(b.Shape()) < 1) || (a.Dims() < 1) || (b.Dims() < 1) {
		return nil, errors.New("Input Node's shape should have length at least 1!")
	}

	// Check if number of specified axes for a and b matches
	if len(aAxes) != len(bAxes) {
		return nil, errors.New("Number of Axes supplied along which to contract tensors does not match")
	}

	// Check for dublicate indices
	if containsDublicate(aAxes) || containsDublicate(bAxes) {
		return nil, errors.New("Supplied axes to contract along contain dublicates")
	}

	// Check for more compatibility

	aShape := a.Shape()
	bShape := b.Shape()

	for _, aAxis := range aAxes {
		if aAxis >= len(aShape) {
			return nil, errors.New("Supplied higher higher axes number to contract along than Tensor's actual number of axes")
		}
	}

	for _, bAxis := range bAxes {
		if bAxis >= len(bShape) {
			return nil, errors.New("Supplied higher higher axes number to contract along than Tensor's actual number of axes")
		}
	}

	for aAxis, aDim := range aAxes {
		if aShape[aDim] != bShape[bAxes[aAxis]] {
			return nil, errors.New("Dimension mismatch: Can't contract tensors along supplied axes")
		}
	}

	// Otherwise, apply contraction
	aDims := len(aShape)
	bDims := len(bShape)
	retDims := len(aShape) + len(bShape) - 2*len(aAxes)

	op := tensordotOp{aAxes: aAxes, bAxes: bAxes, aDims: aDims, bDims: bDims, retDims: retDims}

	return ApplyOp(op, a, b)
}

// Private functions

func containsDublicate(slice []int) bool {
	if nil == slice {
		return false
	}

	for index1, value1 := range slice {
		for index2, value2 := range slice {
			if (value1 == value2) && (index1 != index2) {
				return true
			}
		}
	}

	return false
}<|MERGE_RESOLUTION|>--- conflicted
+++ resolved
@@ -3,11 +3,6 @@
 import (
 	"fmt"
 
-<<<<<<< HEAD
-	"github.com/chewxy/hm"
-=======
-	"github.com/chewxy/gorgonia/tensor"
->>>>>>> 19f7c21a
 	"github.com/pkg/errors"
 	"gorgonia.org/tensor"
 )
