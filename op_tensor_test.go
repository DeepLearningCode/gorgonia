package gorgonia

import (
	"runtime"
	"testing"

<<<<<<< HEAD
=======
	"log"

	"github.com/chewxy/gorgonia/tensor"
>>>>>>> 19f7c21a
	"github.com/stretchr/testify/assert"
	"gorgonia.org/tensor"
)

var repeatOpTests = []struct {
	name string
	rep  int
	axes []int
	val  Value

	correct       Value
	expectedShape tensor.Shape
	err           bool
}{
	{
		"repeat matrix on axis 0", 2, []int{0},
		tensor.New(tensor.WithBacking([]float64{1, 2, 3, 4}), tensor.WithShape(2, 2)),
		tensor.New(tensor.WithBacking([]float64{1, 2, 1, 2, 3, 4, 3, 4}), tensor.WithShape(4, 2)),
		tensor.Shape{4, 2}, false,
	},

	{
		"repeat matrix on axis 1", 2, []int{1},
		tensor.New(tensor.WithBacking([]float64{1, 2, 3, 4}), tensor.WithShape(2, 2)),
		tensor.New(tensor.WithBacking([]float64{1, 1, 2, 2, 3, 3, 4, 4}), tensor.WithShape(2, 4)),
		tensor.Shape{2, 4}, false,
	},

	{
		"repeat col vec on axis 0", 2, []int{0},
		tensor.New(tensor.WithBacking([]float64{1, 2}), tensor.WithShape(2, 1)),
		tensor.New(tensor.WithBacking([]float64{1, 1, 2, 2}), tensor.WithShape(4, 1)),
		tensor.Shape{4, 1}, false,
	},

	{
		"repeat col vec on axis 1", 2, []int{1},
		tensor.New(tensor.WithBacking([]float64{1, 2}), tensor.WithShape(2, 1)),
		tensor.New(tensor.WithBacking([]float64{1, 1, 2, 2}), tensor.WithShape(2, 2)),
		tensor.Shape{2, 2}, false,
	},

	{
		"repeat row vec on axis 0", 2, []int{0},
		tensor.New(tensor.WithBacking([]float64{1, 2}), tensor.WithShape(1, 2)),
		tensor.New(tensor.WithBacking([]float64{1, 2, 1, 2}), tensor.WithShape(2, 2)),
		tensor.Shape{2, 2}, false,
	},

	{
		"repeat row vec on axis 1", 2, []int{1},
		tensor.New(tensor.WithBacking([]float64{1, 2}), tensor.WithShape(1, 2)),
		tensor.New(tensor.WithBacking([]float64{1, 1, 2, 2}), tensor.WithShape(1, 4)),
		tensor.Shape{1, 4}, false,
	},

	{
		"repeat vector on axis 0", 2, []int{0},
		tensor.New(tensor.WithBacking([]float64{1, 2}), tensor.WithShape(2)),
		tensor.New(tensor.WithBacking([]float64{1, 1, 2, 2}), tensor.WithShape(4)),
		tensor.Shape{4}, false,
	},

	{
		"repeat vector on axis 1", 2, []int{1},
		tensor.New(tensor.WithBacking([]float64{1, 2}), tensor.WithShape(2)),
		tensor.New(tensor.WithBacking([]float64{1, 1, 2, 2}), tensor.WithShape(2, 2)),
		tensor.Shape{2, 2}, false,
	},

	{
		"repeat scalar", 2, []int{0},
		newF64(3.14), tensor.New(tensor.WithBacking([]float64{3.14, 3.14}), tensor.WithShape(2)),
		tensor.Shape{2}, false,
	},
}

func TestRepeatOp(t *testing.T) {
	// assert := assert.New(t)

	for _, rots := range repeatOpTests {
		g := NewGraph()
		var res Value
		var err error
		var repeat *repeatOp

		rep := newI(rots.rep)
		repN := NodeFromAny(g, rep)
		n := NodeFromAny(g, rots.val)

		repeat = newRepeatOp(rots.axes, Nodes{n, repN})

		res, err = repeat.Do(rots.val, rep)
		switch {
		case rots.err:
			if err == nil {
				t.Errorf("Test %q: Expected an error", rots.name)
			}
			goto infershape
		case !rots.err && err != nil:
			t.Errorf("%+v", err)
			goto infershape
		}

		if !ValueEq(res, rots.correct) {
			t.Errorf("Test %q: Expected %v. Got %v", rots.name, rots.correct, res)
		}

	infershape:
		var s tensor.Shape
		size := sizeOp{val: rots.rep}
		s, err = repeat.InferShape(rots.val.Shape(), size)
		switch {
		case rots.err:
			if err == nil {
				t.Error("Expected an error")
			}
			continue
		case !rots.err && err != nil:
			t.Errorf("%+v", err)
			continue
		}

		if !rots.expectedShape.Eq(s) {
			t.Errorf("Test %q InferShape: Expected %v. Got %v instead", rots.name, rots.expectedShape, s)
		}
	}
}

func repeatOpDiff(repeatOn int, shape tensor.Shape, xV, yV interface{}) (g *ExprGraph, x, y *Node, err error) {
	g = NewGraph()
	switch shape.Dims() {
	case 0:
		x = NewScalar(g, Float64, WithName("x"))
	case 1:
		// vanilla vector
		x = NewVector(g, Float64, WithName("x"), WithShape(shape...))
	case 2:
		x = NewMatrix(g, Float64, WithName("x"), WithShape(shape...))
	default:
		//matrix and tensors
		x = NewTensor(g, Float64, shape.Dims(), WithName("x"), WithShape(shape...))
	}

	repN := NewScalar(g, Float64, WithValue(2.0))
	repeat := newRepeatOp([]int{repeatOn}, Nodes{x, repN})
	if y, err = ApplyOp(repeat, x, repN); err != nil {
		return
	}
	xVal, _, _, _ := anyToValue(xV)
	yVal, _, _, _ := anyToValue(yV)
	x.bind(dvUnit(xVal))
	y.bind(dvUnitVar(yVal))
	if err = repeat.DoDiff(ExecutionContext{}, Nodes{x, repN}, y); err != nil {
		return
	}
	return
}

func TestRepeatOpDoDiff(t *testing.T) {
	assert := assert.New(t)
	// var g *ExprGraph
	// var x, y, repN *Node
	// var repeat *repeatOp
	var x *Node
	var err error

	var xG Value
	var xT, yT *tensor.Dense

	yT = tensor.New(tensor.WithShape(2), tensor.WithBacking([]float64{3.14, 3.14}))

	// scalar repeated into a vec/colvec
	if _, x, _, err = repeatOpDiff(0, scalarShape, 3.14, yT); err != nil {
		t.Fatal(err)
	}
	xG, _ = x.Grad()
	assert.Equal(2.0, extractF64(xG))

	// scalar repeated into a rowvec
	if _, x, _, err = repeatOpDiff(1, scalarShape, 3.14, yT); err != nil {
		t.Fatal(err)
	}
	xG, _ = x.Grad()
	assert.Equal(2.0, extractF64(xG))

	// vector repeated unto itself
	xT = tensor.New(tensor.WithShape(2), tensor.WithBacking([]float64{3.14, 3.14}))
	yT = tensor.New(tensor.WithShape(4), tensor.WithBacking([]float64{3.14, 3.14, 3.14, 3.14}))
	if _, x, _, err = repeatOpDiff(0, tensor.Shape{2}, xT, yT); err != nil {
		t.Fatal(err)
	}
	xG, _ = x.Grad()
	assert.Equal([]float64{2, 2}, extractF64s(xG))

	// colvec repeated unto itself
	xT = tensor.New(tensor.WithShape(2, 1), tensor.WithBacking([]float64{3.14, 3.14}))
	yT = tensor.New(tensor.WithShape(4, 1), tensor.WithBacking([]float64{3.14, 3.14, 3.14, 3.14}))
	if _, x, _, err = repeatOpDiff(0, tensor.Shape{2}, xT, yT); err != nil {
		t.Fatal(err)
	}
	xG, _ = x.Grad()
	assert.Equal([]float64{2, 2}, extractF64s(xG))

	// rowvec repeated unto itself
	xT = tensor.New(tensor.WithShape(1, 2), tensor.WithBacking([]float64{3.14, 3.14}))
	yT = tensor.New(tensor.WithShape(1, 4), tensor.WithBacking([]float64{3.14, 3.14, 3.14, 3.14}))
	if _, x, _, err = repeatOpDiff(1, tensor.Shape{1, 2}, xT, yT); err != nil {
		t.Fatal(err)
	}
	xG, _ = x.Grad()
	assert.Equal([]float64{2, 2}, extractF64s(xG))

	// matrix on axis 0
	xT = tensor.New(tensor.WithShape(2, 2), tensor.WithBacking([]float64{3.14, 2.718, 1.618, 1.414}))
	yT = tensor.New(tensor.WithShape(4, 2), tensor.WithBacking([]float64{3.14, 2.718, 3.14, 2.718, 1.618, 1.414, 1.618, 1.414}))
	if _, x, _, err = repeatOpDiff(0, tensor.Shape{1, 2}, xT, yT); err != nil {
		t.Fatal(err)
	}
	xG, _ = x.Grad()
	assert.Equal([]float64{2, 2, 2, 2}, extractF64s(xG))

	// matrix on axis 1
	xT = tensor.New(tensor.WithShape(2, 2), tensor.WithBacking([]float64{3.14, 2.718, 1.618, 1.414}))
	yT = tensor.New(tensor.WithShape(4, 2), tensor.WithBacking([]float64{3.14, 2.718, 3.14, 2.718, 1.618, 1.414, 1.618, 1.414}))
	if _, x, _, err = repeatOpDiff(1, tensor.Shape{1, 2}, xT, yT); err != nil {
		t.Fatal(err)
	}
	xG, _ = x.Grad()
	assert.Equal([]float64{2, 2, 2, 2}, extractF64s(xG))

}

func TestTransposeOp(t *testing.T) {
	assert := assert.New(t)
	g := NewGraph()
	A := NewMatrix(g, Float64, WithShape(2, 3), WithInit(RangedFrom(0)))
	AT := Must(Transpose(A))
	cost1 := Must(Sum(AT))

	var m VM
	var err error

	m = NewLispMachine(g)
	if err = m.RunAll(); err != nil {
		t.Error(err)
	}

	assert.Equal(tensor.Shape{3, 2}, AT.shape)

	h := NewGraph()
	B := NewMatrix(h, Float64, WithShape(2, 3), WithInit(RangedFrom(0)))
	BT := Must(Transpose(B))
	cost2 := Must(Sum(BT))
	Grad(cost2, B)

	m = NewTapeMachine(h)
	if err = m.RunAll(); err != nil {
		t.Error(err)
	}
	assert.Equal(tensor.Shape{3, 2}, BT.shape)

	var ag, bg Value
	if ag, err = A.Grad(); err != nil {
		t.Fatalf("Cannot get grad of A. Err: %v", err)
	}

	if bg, err = B.Grad(); err != nil {
		t.Fatalf("Cannot get grad of B. Err: %v", err)
	}

	var costGrad1, costGrad2 Value
	if costGrad1, err = cost1.Grad(); err != nil {
		t.Fatalf("Cannot get grad of Cost1. Err %v", err)
	}

	if costGrad2, err = cost2.Grad(); err != nil {
		t.Fatalf("Cannot get grad of Cost2. Err %v", err)
	}

	t.Logf("%v %v", cost1.Value(), cost2.Value())
	t.Logf("%v %v", costGrad1, costGrad2)

	assert.True(ValueEq(ag, bg))
}

func TestConcatOp(t *testing.T) {
	defer runtime.GC()

	assert := assert.New(t)
	g := NewGraph()
	x := NewVector(g, Float64, WithShape(2))
	xx, err := Concat(0, x, x)
	if err != nil {
		t.Fatalf("%+v", err)
	}

	cost := Must(Sum(xx))
	Grad(cost, x)

	g2 := NewGraph()
	a := NewVector(g2, Float64, WithShape(2))
	aa, err := Concat(0, a, a)
	if err != nil {
		t.Fatalf("%+v", err)
	}
	Must(Sum(aa)) // cost

	aBack := []float64{1, 2}
	aT := tensor.New(tensor.WithShape(2), tensor.WithBacking(aBack))

	xBack := []float64{1, 2}
	xT := tensor.New(tensor.WithShape(2), tensor.WithBacking(xBack))

	Let(a, aT)
	Let(x, xT)
	m1 := NewTapeMachine(g)
	m2 := NewLispMachine(g2)

	if err = m1.RunAll(); err != nil {
		t.Fatal(err)
	}

	if err = m2.RunAll(); err != nil {
		t.Fatalf("%+v", err)
	}

	xG, _ := x.Grad()
	aG, _ := a.Grad()
	assert.True(ValueEq(xG, aG))
	assert.True(ValueEq(xx.Value(), aa.Value()))

}

func TestTensordotOpDoDiff(t *testing.T) {
	assert := assert.New(t)

	// Scalars
	g := NewGraph()
	a := NewTensor(g, Float64, 1, WithName("a"), WithShape(1))
	b := NewTensor(g, Float64, 1, WithName("b"), WithShape(1))

	tensordot := tensordotOp{
		aAxes:   []int{0},
		bAxes:   []int{0},
		aDims:   0,
		bDims:   0,
		retDims: 0,
	}

	c, err := ApplyOp(tensordot, a, b)

	if err != nil {
		log.Fatal("scalars: Cannot ApplyOp:", err)
		return
	}

	aT := tensor.New(tensor.WithShape(1), tensor.WithBacking([]float64{2}))
	bT := tensor.New(tensor.WithShape(1), tensor.WithBacking([]float64{21}))
	cT := tensor.New(tensor.WithShape(1), tensor.WithBacking([]float64{1})) // Backing doesn't matter as long as it is set

	aVal, _, _, _ := anyToValue(aT)
	bVal, _, _, _ := anyToValue(bT)
	cVal, _, _, _ := anyToValue(cT)

	a.bind(dvUnit(aVal))
	b.bind(dvUnit(bVal))
	c.bind(dvUnitVar(cVal)) // Will set Output derivative to all ones

	if err := tensordot.DoDiff(ExecutionContext{}, Nodes{a, b}, c); err != nil {
		log.Fatal("scalars: Cannot DoDiff:", err)
		return
	}

	aG, _ := a.Grad()
	aGfloat := aG.Data()

	bG, _ := b.Grad()
	bGfloat := bG.Data()

	aGcorrect := 21.0
	bGcorrect := 2.0

	assert.Equal(aGcorrect, aGfloat)
	assert.Equal(bGcorrect, bGfloat)

	// Vectors

	g = NewGraph()
	a = NewTensor(g, Float64, 1, WithName("a"), WithShape(2))
	b = NewTensor(g, Float64, 1, WithName("b"), WithShape(2))

	tensordot = tensordotOp{
		aAxes:   []int{0},
		bAxes:   []int{0},
		aDims:   1,
		bDims:   1,
		retDims: 1,
	}

	c, err = ApplyOp(tensordot, a, b)

	if err != nil {
		log.Fatal("vectors: Cannot ApplyOp:", err)
		return
	}

	aT = tensor.New(tensor.WithShape(2), tensor.WithBacking([]float64{1, 2}))
	bT = tensor.New(tensor.WithShape(2), tensor.WithBacking([]float64{3, 4}))
	cT = tensor.New(tensor.WithShape(1), tensor.WithBacking([]float64{1})) // Backing doesn't matter as long as it is set

	aVal, _, _, _ = anyToValue(aT)
	bVal, _, _, _ = anyToValue(bT)
	cVal, _, _, _ = anyToValue(cT)

	a.bind(dvUnit(aVal))
	b.bind(dvUnit(bVal))
	c.bind(dvUnitVar(cVal)) // Will set Output derivative to all ones

	if err := tensordot.DoDiff(ExecutionContext{}, Nodes{a, b}, c); err != nil {
		log.Fatal("vectors: Cannot DoDiff:", err)
		return
	}

	aG, _ = a.Grad()
	bG, _ = b.Grad()

	aGfloats := extractF64s(aG)
	bGfloats := extractF64s(bG)

	aGcorrectFloats := []float64{3, 4}
	bGcorrectFloats := []float64{1, 2}

	assert.Equal(aGcorrectFloats, aGfloats)
	assert.Equal(bGcorrectFloats, bGfloats)

	// Matrix and Vector

	g = NewGraph()
	a = NewTensor(g, Float64, 2, WithName("a"), WithShape(2, 2))
	b = NewTensor(g, Float64, 1, WithName("b"), WithShape(2))

	tensordot = tensordotOp{
		aAxes:   []int{1},
		bAxes:   []int{0},
		aDims:   2,
		bDims:   1,
		retDims: 1,
	}

	c, err = ApplyOp(tensordot, a, b)

	if err != nil {
		log.Fatal("matrix vector: Cannot ApplyOp:", err)
		return
	}

	aT = tensor.New(tensor.WithShape(2, 2), tensor.WithBacking([]float64{1, 2, 3, 4}))
	bT = tensor.New(tensor.WithShape(2), tensor.WithBacking([]float64{1, 2}))
	cT = tensor.New(tensor.WithShape(2), tensor.WithBacking([]float64{1, 1})) // Backing doesn't matter as long as it is set

	aVal, _, _, _ = anyToValue(aT)
	bVal, _, _, _ = anyToValue(bT)
	cVal, _, _, _ = anyToValue(cT)

	a.bind(dvUnit(aVal))
	b.bind(dvUnit(bVal))
	c.bind(dvUnitVar(cVal)) // Will set Output derivative to all ones

	if err := tensordot.DoDiff(ExecutionContext{}, Nodes{a, b}, c); err != nil {
		log.Fatal("matrix vector: Cannot DoDiff:", err)
		return
	}

	aG, _ = a.Grad()
	bG, _ = b.Grad()

	aGfloats = extractF64s(aG)
	bGfloats = extractF64s(bG)

	aGcorrectFloats = []float64{1, 2, 1, 2}
	bGcorrectFloats = []float64{4, 6}

	assert.Equal(aGcorrectFloats, aGfloats)
	assert.Equal(bGcorrectFloats, bGfloats)

	// Matrix multiplication

	g = NewGraph()

	a = NewTensor(g, Float64, 2, WithName("a"), WithShape(2, 2))
	b = NewTensor(g, Float64, 2, WithName("b"), WithShape(2, 2))

	tensordot = tensordotOp{
		aAxes:   []int{1},
		bAxes:   []int{0},
		aDims:   2,
		bDims:   2,
		retDims: 2,
	}

	c, err = ApplyOp(tensordot, a, b)

	if err != nil {
		log.Fatal("matrices: Cannot ApplyOp:", err)
		return
	}

	aT = tensor.New(tensor.WithShape(2, 2), tensor.WithBacking([]float64{1, 2, 3, 4}))
	bT = tensor.New(tensor.WithShape(2, 2), tensor.WithBacking([]float64{1, 2, 3, 4}))
	cT = tensor.New(tensor.WithShape(2, 2), tensor.WithBacking([]float64{1, 1, 1, 1})) // Backing doesn't matter as long as it is set

	aVal, _, _, _ = anyToValue(aT)
	bVal, _, _, _ = anyToValue(bT)
	cVal, _, _, _ = anyToValue(cT)

	a.bind(dvUnit(aVal))
	b.bind(dvUnit(bVal))
	c.bind(dvUnitVar(cVal)) // Will set Output derivative to all ones

	if err := tensordot.DoDiff(ExecutionContext{}, Nodes{a, b}, c); err != nil {
		log.Fatal("matrices: Cannot DoDiff:", err)
		return
	}

	aG, _ = a.Grad()
	bG, _ = b.Grad()

	aGfloats = extractF64s(aG)
	bGfloats = extractF64s(bG)

	aGcorrectFloats = []float64{3, 7, 3, 7}
	bGcorrectFloats = []float64{4, 4, 6, 6}

	assert.Equal(aGcorrectFloats, aGfloats)
	assert.Equal(bGcorrectFloats, bGfloats)

	// Total matrix contraction

	g = NewGraph()

	a = NewTensor(g, Float64, 2, WithName("a"), WithShape(2, 2))
	b = NewTensor(g, Float64, 2, WithName("b"), WithShape(2, 2))

	tensordot = tensordotOp{
		aAxes:   []int{1, 0},
		bAxes:   []int{0, 1},
		aDims:   2,
		bDims:   2,
		retDims: 1,
	}

	c, err = ApplyOp(tensordot, a, b)

	if err != nil {
		log.Fatal("matrices total contraction: Cannot ApplyOp:", err)
		return
	}

	aT = tensor.New(tensor.WithShape(2, 2), tensor.WithBacking([]float64{1, 2, 3, 4}))
	bT = tensor.New(tensor.WithShape(2, 2), tensor.WithBacking([]float64{5, 6, 7, 8}))
	cT = tensor.New(tensor.WithShape(1), tensor.WithBacking([]float64{1})) // Backing doesn't matter as long as it is set

	aVal, _, _, _ = anyToValue(aT)
	bVal, _, _, _ = anyToValue(bT)
	cVal, _, _, _ = anyToValue(cT)

	a.bind(dvUnit(aVal))
	b.bind(dvUnit(bVal))
	c.bind(dvUnitVar(cVal)) // Will set Output derivative to all ones

	if err := tensordot.DoDiff(ExecutionContext{}, Nodes{a, b}, c); err != nil {
		log.Fatal("matrices total contraction: Cannot DoDiff:", err)
		return
	}

	aG, _ = a.Grad()
	bG, _ = b.Grad()

	aGfloats = extractF64s(aG)
	bGfloats = extractF64s(bG)

	aGcorrectFloats = []float64{5, 7, 6, 8}
	bGcorrectFloats = []float64{1, 3, 2, 4}

	assert.Equal(aGcorrectFloats, aGfloats)
	assert.Equal(bGcorrectFloats, bGfloats)

}<|MERGE_RESOLUTION|>--- conflicted
+++ resolved
@@ -1,15 +1,10 @@
 package gorgonia
 
 import (
+	"log"
 	"runtime"
 	"testing"
 
-<<<<<<< HEAD
-=======
-	"log"
-
-	"github.com/chewxy/gorgonia/tensor"
->>>>>>> 19f7c21a
 	"github.com/stretchr/testify/assert"
 	"gorgonia.org/tensor"
 )
