package gorgonia

import (
	"bytes"
	"encoding/binary"
	"fmt"
	"hash"
	"hash/fnv"

	"github.com/chewxy/hm"
	"github.com/pkg/errors"
<<<<<<< HEAD
	"gorgonia.org/tensor"
=======
	"sort"
>>>>>>> 19f7c21a
)

/* This file contains tensor related Ops */

// atOp takes a Tensor and returns the value at the coordinates.
type atOp struct {
	coordinates coordinates
	d           int
}

func (op atOp) Arity() int { return 1 }

// atOp has this type
//		op :: Tensor a → a
func (op atOp) Type() hm.Type {
	a := hm.TypeVariable('a')
	tt := makeTensorType(op.d, a)

	return hm.NewFnType(tt, a)
}

func (op atOp) ReturnsPtr() bool                                        { return false }
func (op atOp) OverwritesInput() int                                    { return -1 }
func (op atOp) CallsExtern() bool                                       { return false }
func (op atOp) InferShape(...DimSizer) (retVal tensor.Shape, err error) { return scalarShape, nil }
func (op atOp) DiffWRT(i int) []bool                                    { return make([]bool, i) }
func (op atOp) SymDiff(Nodes, *Node, *Node) (Nodes, error)              { return nil, nondiffErr(op) }
func (op atOp) String() string                                          { return fmt.Sprintf("At(%v)", op.coordinates) }

func (op atOp) Do(inputs ...Value) (retVal Value, err error) {
	if err = checkArity(op, len(inputs)); err != nil {
		return
	}

	switch tt := inputs[0].(type) {
	case *tensor.Dense:
		var r interface{}
		if r, err = tt.At(op.coordinates...); err != nil {
			err = errors.Wrapf(err, opDoFail, "atOp.Do()")
			return
		}

		retVal, _, _, err = anyToValue(r)
	default:
		err = errors.Errorf(nyiTypeFail, "atOp.Do()", tt)
	}
	return
}

func (op atOp) WriteHash(h hash.Hash) {
	fmt.Fprintf(h, "atOp")
	if err := binary.Write(h, binary.LittleEndian, op.d); err != nil {
		panic(err)
	}
	fmt.Fprintf(h, "at%v", op.coordinates)
}

func (op atOp) Hashcode() uint32 {
	h := fnv.New32a()
	op.WriteHash(h)
	return h.Sum32()
}

func (op atOp) isStmt() bool { return true }

type sizeOp struct {
	axis, d int
	val     int // if we know ahead of time what the size is...
}

func (op sizeOp) Arity() int { return 1 }

// sizeOp is a function with this type:
//		sizeOp :: Tensor d a → a
func (op sizeOp) Type() hm.Type {
	a := hm.TypeVariable('a')

	// handle scalar cases
	if op.d == 0 {
		return hm.NewFnType(a, a)
	}

	tt := makeTensorType(op.d, a)
	return hm.NewFnType(tt, a)
}

func (op sizeOp) ReturnsPtr() bool                             { return false }
func (op sizeOp) OverwritesInput() int                         { return -1 }
func (op sizeOp) CallsExtern() bool                            { return false }
func (op sizeOp) InferShape(...DimSizer) (tensor.Shape, error) { return scalarShape, nil } // TODO: return error
func (op sizeOp) DiffWRT(i int) []bool                         { return []bool{false} }
func (op sizeOp) String() string {
	if op.val != 0 {
		return fmt.Sprintf("SizeOf=%d", op.val)
	}
	return fmt.Sprintf("SizeOf(%d)", op.axis)
}

func (op sizeOp) SymDiff(inputs Nodes, output, gradNode *Node) (Nodes, error) {
	return nil, nondiffErr(op)
}

func (op sizeOp) Do(inputs ...Value) (retVal Value, err error) {
	if err = checkArity(op, len(inputs)); err != nil {
		return
	}

	switch t := inputs[0].(type) {
	case Scalar:
		retVal = one(t.Dtype())

		// bools are special
		if _, ok := t.(*B); ok {
			retVal = newI(1)
		}
	case tensor.Tensor:
		sh := t.Shape()
		if op.axis >= len(sh) {
			return nil, errors.Errorf("Shape is %v. Want size of %d", sh, op.axis)
		}
		size := sh[op.axis]

		// cast as ... types
		switch t.Dtype() {
		case tensor.Float64:
			retVal = newF64(float64(size))
		case tensor.Float32:
			retVal = newF32(float32(size))
		case tensor.Int:
			retVal = newI(size)
		default:
			return nil, errors.Errorf(nyiFail, "sizeOf.Do()", t.Dtype())
		}
	}

	return
}

func (op sizeOp) WriteHash(h hash.Hash) {
	h.Write([]byte("sizeOf"))
	if err := binary.Write(h, binary.LittleEndian, byte(op.d)); err != nil {
		panic(err)
	}
	h.Write([]byte("on"))
	if err := binary.Write(h, binary.LittleEndian, byte(op.axis)); err != nil {
		panic(err)
	}
}

func (op sizeOp) Hashcode() uint32 {
	h := fnv.New32a()
	op.WriteHash(h)
	return h.Sum32()
}

func (op sizeOp) DimSize(d int) (int, error) {
	if d != op.axis {
		return -1, errors.Errorf("Dimension mismatch. Size Op is for axis %d. Want Dim Size of %d", op.axis, d)
	}
	return op.val, nil
}

type repeatOp struct {
	along axes

	inputShape tensor.Shape
	d          int

	arg0Dim  int
	children int
}

func newRepeatOp(along axes, children Nodes) *repeatOp {
	retVal := &repeatOp{
		along:    along,
		children: len(children),
		arg0Dim:  children[0].Dims(),
	}

	ds := children.dimSizers()
	if s, err := retVal.InferShape(ds...); err == nil {
		retVal.inputShape = s
		if s.IsColVec() {
			retVal.d = 1
		} else {
			retVal.d = s.Dims()
		}
	} else {
		panic(err)
	}
	returnDimSizers(ds)

	return retVal
}

func (op repeatOp) Arity() int { return -1 }

// repeat is an overload of three functions:
//		repeat :: a → a → a → Tensor a
// 		repeat :: Tensor a → a → a → Tensor a
//		repeat :: a → 1 → 1 → a
//
// The last of which is a special case of the first. But I didn't want to create a dependent-type system
// for a trivial language, so I'll just hardcode this in
func (op repeatOp) Type() hm.Type {
	a := hm.TypeVariable('a')
	var i0t hm.Type
	var rt hm.Type

	if op.arg0Dim == 0 {
		i0t = a
	} else {
		i0t = makeTensorType(op.arg0Dim, a)
	}

	// if we know the result already, then we know the return type as well
	if op.d == 0 && op.inputShape != nil {
		rt = a
	} else {
		rt = makeTensorType(op.d, a)
	}

	var ft hm.Types
	ft = append(ft, i0t)

	for i := 1; i < op.children; i++ {
		ft = append(ft, a)
	}
	ft = append(ft, rt)
	return hm.NewFnType(ft...)
}

func (op repeatOp) ReturnsPtr() bool     { return true }
func (op repeatOp) OverwritesInput() int { return -1 }
func (op repeatOp) CallsExtern() bool    { return false }

func (op repeatOp) InferShape(inputs ...DimSizer) (retVal tensor.Shape, err error) {
	input := inputs[0].(tensor.Shape)
	repeats := inputs[1:]

	knownRepeats := make([]int, len(repeats))
	for i, rep := range repeats {
		if r, ok := rep.(sizeOp); ok {
			knownRepeats[i] = r.val
		}
	}

	if monotonic, incr := tensor.IsMonotonicInts(op.along); monotonic && incr && input.IsScalar() {
		if input.IsScalar() {
			retVal = tensor.Shape(tensor.BorrowInts(len(knownRepeats)))
			copy(retVal, knownRepeats)
			return
		}
	} else {
		retVal = input
	}

	for i, axis := range op.along {
		rep := knownRepeats[i]
		if rep == 1 || rep == 0 { // 0 means unknown
			continue
		}
		if retVal, _, _, err = retVal.Repeat(axis, rep); err != nil {
			return
		}
	}
	return
}

func (op repeatOp) DiffWRT(i int) []bool {
	symdiffLogf("DiffWRT: %d", i)
	retVal := make([]bool, i)
	retVal[0] = true
	return retVal
}

func (op repeatOp) SymDiff(inputs Nodes, output, gradNode *Node) (retVal Nodes, err error) {
	var n *Node
	if n, err = Sum(gradNode, op.along...); err == nil {
		n.setGroup(gradClust)
	}
	retVal = make(Nodes, len(inputs))
	retVal[0] = n
	return
}

func (op repeatOp) DoDiff(ctx ExecutionContext, inputs Nodes, output *Node) (err error) {
	if err = checkArity(op, len(inputs)); err != nil {
		return
	}

	xdv := inputs[0].boundTo.(*dualValue)
	ydv := output.boundTo.(*dualValue)

	var reps []int
	var repeats []Value
	for _, r := range inputs[1:] {
		repeats = append(repeats, r.Value())
	}

	if reps, err = valuesToInts(repeats); err != nil {
		return
	}

	xshape := xdv.Shape()
	var d Value
	d = ydv.d

	// we make it a colVec
	if xshape.IsVector() && !xshape.IsColVec() && !xshape.IsRowVec() {
		xshape = tensor.Shape{xshape[0], 1}
	}

	if xshape.IsScalar() {
		sum := newSumOp(op.along, output.shape, output.Dims())
		if d, err = sum.Do(d); err != nil {
			err = errors.Wrapf(err, doFail, sum)
			return
		}
	} else {
		for _, axis := range op.along {
			if xshape[axis] == 1 {
				sum := newSumOp(op.along, output.shape, output.Dims())
				if d, err = sum.Do(d); err != nil {
					err = errors.Wrapf(err, doFail, sum)
					return
				}
			} else {
				newShape := xshape.Clone()
				newShape = newShape[0 : axis+1]
				newShape = append(newShape, reps...)
				if axis+1 < xshape.Dims() {
					newShape = append(newShape, xshape[axis+1:]...)
				}

				along := []int{axis + 1}

				// a scalar can never get to this path
				t := d.(tensor.Tensor)
				if err = t.Reshape(newShape...); err != nil {
					err = errors.Wrapf(err, reshapeFail, newShape, t.DataSize())
					return
				}

				sum := newSumOp(along, newShape, len(newShape))
				if d, err = sum.Do(d); err != nil {
					err = errors.Wrapf(err, doFail, sum)
					return
				}
			}
		}
	}

	add := newEBOByType(addOpType, TypeOf(xdv.d), TypeOf(d))
	if d, err = add.UnsafeDo(xdv.d, d); err != nil {
		return
	}

	if !add.ReturnsPtr() || inputs[0].IsScalar() {
		err = xdv.SetDeriv(d)
	}

	return
}

func (op repeatOp) String() string { return fmt.Sprintf("Repeat%v", op.along) }

func (op repeatOp) Do(inputs ...Value) (retVal Value, err error) {
	if err = checkArity(op, len(inputs)); err != nil {
		return
	}

	// process inputs[1:]
	var reps []int
	repeats := inputs[1:]
	if len(repeats) != len(op.along) {
		err = errors.Errorf("Repeat Mismatch. Expected %d inputs. Got %d inputs instead", len(op.along), len(repeats))
		return
	}

	if reps, err = valuesToInts(repeats); err != nil {
		err = errors.Wrap(err, "Values To Ints failed in repeatOp.Do")
		return
	}

	monotonic, incr := tensor.IsMonotonicInts(op.along)

	// process inputs[0]
	var t tensor.Tensor
	switch iv := inputs[0].(type) {
	case *F64:
		s := iv.any()
		if monotonic && incr {
			ret := tensor.New(tensor.Of(tensor.Float64), tensor.WithShape(reps...))
			ret.Memset(s)
			retVal = ret
			return
		}
		t = tensor.New(tensor.FromScalar(s))
	case *F32:
		s := iv.any()
		if monotonic && incr {
			ret := tensor.New(tensor.Of(tensor.Float32), tensor.WithShape(reps...))
			ret.Memset(s)
			retVal = ret
			return
		}
		t = tensor.New(tensor.FromScalar(s))
	case *I:
		s := iv.any()
		if monotonic && incr {
			ret := tensor.New(tensor.Of(tensor.Int), tensor.WithShape(reps...))
			ret.Memset(s)
			retVal = ret
			return
		}
		t = tensor.New(tensor.FromScalar(s))
	case *B:
		s := iv.any()
		if monotonic && incr {
			ret := tensor.New(tensor.Of(tensor.Bool), tensor.WithShape(reps...))
			ret.Memset(s)
			retVal = ret
			return
		}
		t = tensor.New(tensor.FromScalar(s))

	// case I32:
	// 	s := int32(iv)
	// case I64:
	// 	s := int64(iv)
	// case U8:
	// 	s := byte(iv)
	case tensor.Tensor:
		t = iv
	default:
		err = errors.Errorf(nyiTypeFail, "repeatOp.Do()", inputs[0])
		return
	}

	// actually do repeat

	for i, axis := range op.along {
		rep := reps[i]
		if rep == 1 {
			// then no need to waste CPU
			continue
		}
		if t, err = tensor.Repeat(t, axis, rep); err != nil {
			err = errors.Wrapf(err, repFail, axis, rep)
			return
		}
	}
	retVal = t
	return
}

func (op repeatOp) WriteHash(h hash.Hash) {
	h.Write([]byte("repeat"))
	if err := binary.Write(h, binary.LittleEndian, byte(op.d)); err != nil {
		panic(err)
	}

	fmt.Fprintf(h, "%v", op.along)
	if err := binary.Write(h, binary.LittleEndian, byte(op.children)); err != nil {
		panic(err)
	}

	if op.arg0Dim == 0 {
		h.Write([]byte{1})
	} else {
		h.Write([]byte{0})
	}
}

func (op repeatOp) Hashcode() uint32 {
	h := fnv.New32a()
	op.WriteHash(h)
	return h.Sum32()
}

// sliceOp represents a slicing operation. If end <= start, it means ":"
type sliceOp struct {
	tensor.Slice

	along int // along which axis to slice?

	a int // along which axis of the original tensor
	d int // how many dimensions were the original tensor
}

func newSliceOp(s tensor.Slice, along, d int) *sliceOp {
	return &sliceOp{
		Slice: s,
		along: along,
		d:     d,
	}
}

func (op *sliceOp) Arity() int { return 1 }

// slicing a tensor value T[:] has type
// 		slice :: Tensor a → Tensor a
// 		slice :: Tensor a → a
//
// The latter is in the case where the resulting dimensions is 0, returning a scalar
func (op *sliceOp) Type() hm.Type {
	a := hm.TypeVariable('a')
	tt := makeTensorType(op.d, a)

	var selection int

	if op.Slice == nil {
		selection = -1
	} else {
		selection = op.End() - op.Start()
	}

	if selection == 1 {
		if op.d == 1 {
			return hm.NewFnType(tt, a)
		}

		tt2 := makeTensorType(op.d-1, a)
		return hm.NewFnType(tt, tt2)
	}

	return hm.NewFnType(tt, tt)
}

func (op *sliceOp) InferShape(inputs ...DimSizer) (s tensor.Shape, err error) {
	input := inputs[0].(tensor.Shape)
	slices := make([]tensor.Slice, op.along+1)
	slices[op.along] = op.Slice

	return input.S(slices...)

	// return input.S(op.Slice)
}

func (op *sliceOp) DiffWRT(i int) []bool {
	if i > 1 {
		// error
		err := errors.Errorf("sliceOp should only have one or more inputs. Got %v instead", i)
		panic(err)
	}

	return []bool{true}
}

func (op *sliceOp) SymDiff(inputs Nodes, outputNode, gradNode *Node) (retVal Nodes, err error) {
	if err = checkArity(op, len(inputs)); err != nil {
		return
	}

	t := inputs[0]
	incrOp := sliceIncrOp{op}

	retVal = make(Nodes, 1)
	retVal[0], err = ApplyOp(incrOp, t, gradNode)
	return
}

func (op *sliceOp) DoDiff(ctx ExecutionContext, inputs Nodes, output *Node) (err error) {
	if err = checkArity(op, len(inputs)); err != nil {
		return
	}

	xdv := inputs[0].boundTo.(*dualValue)
	ydv := output.boundTo.(*dualValue)
	incrOp := sliceIncrOp{op}

	// var d Value
	if _, err = incrOp.UsePreallocDo(xdv.d, xdv.d, ydv.d); err != nil {
		return errors.Wrapf(err, doFail, incrOp)
	}

	// there is no need to handle scalars, because you can never slice a scalar
	// add := newElemBinOp(addOpType, inputs[0], output)
	// if _, err = add.UnsafeDo(xdv.d, d); err != nil {
	// 	return errors.Wrapf(err, unsafeDoFail, add)
	// }

	return
}

func (op *sliceOp) Do(inputs ...Value) (retVal Value, err error) {
	if err = checkArity(op, len(inputs)); err != nil {
		return
	}

	t := inputs[0]
	// prep the slices
	var slices []tensor.Slice
	slices = make([]tensor.Slice, len(t.Shape()))

	if !op.all() {
		slices[op.along] = op
	}
	switch T := t.(type) {
	case tensor.Tensor:
		var v tensor.Tensor
		if v, err = T.Slice(slices...); err != nil {
			return nil, errors.Wrapf(err, sliceFail, slices)
		}
		if v.IsScalar() {
			retVal, _ = anyToScalar(v.ScalarValue())
		} else {
			retVal = v
		}
	case Scalar:
		return nil, errors.New("Cannot slice a scalar value")
	default:
		return nil, errors.Errorf(nyiFail, "sliceOp.Do()", t)
	}
	return
}

func (op *sliceOp) ReturnsPtr() bool     { return true }
func (op *sliceOp) CallsExtern() bool    { return true }
func (op *sliceOp) OverwritesInput() int { return -1 }
func (op *sliceOp) WriteHash(h hash.Hash) {
	h.Write([]byte("slice"))
	if err := binary.Write(h, binary.LittleEndian, byte(op.d)); err != nil {
		panic(err)
	}
	fmt.Fprintf(h, "%v", op.along)
	if op.Slice == nil {
		fmt.Fprintf(h, ":")
		return
	}

	if err := binary.Write(h, binary.LittleEndian, byte(op.Start())); err != nil {
		panic(err)
	}
	if err := binary.Write(h, binary.LittleEndian, byte(op.End())); err != nil {
		panic(err)
	}
	if err := binary.Write(h, binary.LittleEndian, byte(op.Step())); err != nil {
		panic(err)
	}

}
func (op sliceOp) Hashcode() uint32 {
	h := fnv.New32a()
	op.WriteHash(h)
	return h.Sum32()
}

func (op sliceOp) String() string {
	var buf bytes.Buffer
	buf.WriteString("T[")
	for i := 0; i < op.along; i++ {
		buf.WriteString(":, ")
	}

	if op.all() {
		buf.WriteString(":")
	} else {
		fmt.Fprintf(&buf, "%d:%d:%d", op.Start(), op.End(), op.Step())
	}

	buf.WriteString("...]")
	return buf.String()
}

// func (op sliceOp) CUDADo(extern External, dev Device, prealloc Value, inputs ...Value) (retVal Value, err error) {
// 	return op.Do(inputs...)
// }

// func (op sliceOp) CUDAFuncName() string { return "" }

func (op sliceOp) all() bool { return op.Slice == nil || op.End() <= op.Start() }

// T[:] +=incr
// THIS IS AN UNSAFE OPERATION
type sliceIncrOp struct {
	*sliceOp
}

// slicing a tensor value T[:] has type
// 		slice :: Tensor a → b → Tensor a
//
// b can be a or Vector a
func (op sliceIncrOp) Type() hm.Type {
	a := hm.TypeVariable('a')
	b := hm.TypeVariable('c')
	tt := makeTensorType(op.d, a)

	retVal := hm.NewFnType(tt, b, tt)
	return retVal
}

func (op sliceIncrOp) Arity() int { return 2 }

func (op sliceIncrOp) InferShape(inputs ...DimSizer) (retVal tensor.Shape, err error) {
	retVal = inputs[0].(tensor.Shape)
	return
}

func (op sliceIncrOp) DiffWRT(i int) []bool {
	if err := checkArity(op, i); err != nil {
		panic(err)
	}

	return []bool{true, false}
}

func (op sliceIncrOp) SymDiff(inputs Nodes, outputNode, gradNode *Node) (retVal Nodes, err error) {
	var slicedRes *Node
	if slicedRes, err = ApplyOp(op.sliceOp, gradNode); err != nil {
		return nil, errors.Wrap(err, operationError)
	}
	retVal = Nodes{gradNode, slicedRes}

	return
}

func (op sliceIncrOp) DoDiff(ctx ExecutionContext, inputs Nodes, output *Node) (err error) {
	xdv := inputs[0].boundTo.(*dualValue)
	ydv := inputs[1].boundTo.(*dualValue)
	zdv := output.boundTo.(*dualValue)

	// dzdx
	add := newElemBinOp(addOpType, inputs[0], output)

	if _, err = add.UnsafeDo(xdv.d, zdv.d); err != nil {
		return errors.Wrapf(err, unsafeDoFail, add)
	}

	// dzdy
	var d Value
	if d, err = op.sliceOp.Do(zdv.d); err != nil {
		return errors.Wrapf(err, doFail, op)
	}

	add = newElemBinOp(addOpType, inputs[1], output)
	if _, err = add.UnsafeDo(ydv.d, d); err != nil {
		return errors.Wrapf(err, doFail, add)
	}
	return
}

func (op sliceIncrOp) Do(inputs ...Value) (retVal Value, err error) {
	machineLogf("Doing %v", op)
	enterLoggingContext()
	defer leaveLoggingContext()

	if err = checkArity(op, len(inputs)); err != nil {
		return
	}

	t := inputs[0]
	incr := inputs[1]

	// prep the slices
	slices := make([]tensor.Slice, op.d)
	if !op.all() {
		slices[op.along] = op
	}

	switch T := t.(type) {
	case *tensor.Dense:
		grad := tensor.NewDense(T.Dtype(), T.Shape().Clone())
		var v tensor.Tensor
		if v, err = grad.Slice(slices...); err != nil {
			return nil, errors.Wrapf(err, sliceFail, slices)
		}
		switch i := incr.(type) {
		case *F64:
			tensor.Add(v, i.any(), tensor.UseUnsafe())
		case *F32:
			tensor.Add(v, i.any(), tensor.UseUnsafe())
		case *tensor.Dense:
			tensor.Add(v, i, tensor.UseUnsafe())
		}
		retVal = grad
	case Scalar:
		return nil, errors.New("Cannot slice a scalar value")
	default:
		return nil, errors.Errorf(nyiFail, "sliceIncrOp()", t)
	}
	return
}

func (op sliceIncrOp) UsePreallocDo(prealloc Value, inputs ...Value) (retVal Value, err error) {
	machineLogf("Doing %v", op)
	enterLoggingContext()
	defer leaveLoggingContext()

	if err = checkArity(op, len(inputs)); err != nil {
		return
	}
	incr := inputs[1]

	// prep the slices
	slices := make([]tensor.Slice, op.d)
	if !op.all() {
		slices[op.along] = op
	}

	switch T := prealloc.(type) {
	case *tensor.Dense:
		var v tensor.Tensor
		if v, err = T.Slice(slices...); err != nil {
			return nil, errors.Wrapf(err, sliceFail, slices)
		}
		switch i := incr.(type) {
		case *F64:
			tensor.Add(v, i.any(), tensor.UseUnsafe())
		case *F32:
			tensor.Add(v, i.any(), tensor.UseUnsafe())
		case *tensor.Dense:
			tensor.Add(v, i, tensor.UseUnsafe())
		}
		retVal = T
	case Scalar:
		return nil, errors.New("Cannot slice a scalar value")
	default:
		return nil, errors.Errorf(nyiFail, "sliceIncrOp()", prealloc)
	}
	return
}

func (op sliceIncrOp) OverwritesInput() int { return 0 }

func (op sliceIncrOp) WriteHash(h hash.Hash) {
	h.Write([]byte("sliceIncr"))
	if err := binary.Write(h, binary.LittleEndian, byte(op.d)); err != nil {
		panic(err)
	}
	if err := binary.Write(h, binary.LittleEndian, byte(op.along)); err != nil {
		panic(err)
	}

	if op.Slice == nil {
		fmt.Fprintf(h, ":")
		return
	}

	if err := binary.Write(h, binary.LittleEndian, byte(op.Start())); err != nil {
		panic(err)
	}
	if err := binary.Write(h, binary.LittleEndian, byte(op.End())); err != nil {
		panic(err)
	}
	if err := binary.Write(h, binary.LittleEndian, byte(op.Step())); err != nil {
		panic(err)
	}
}

func (op sliceIncrOp) Hashcode() uint32 {
	h := fnv.New32a()
	op.WriteHash(h)
	return h.Sum32()
}

func (op sliceIncrOp) String() string {
	var buf bytes.Buffer
	buf.WriteString("T[")
	for i := 0; i < op.along; i++ {
		buf.WriteString(":, ")
	}

	if op.all() {
		buf.WriteString(":")
	} else {
		fmt.Fprintf(&buf, "%d:%d:%d", op.Start(), op.End(), op.Step())
	}

	buf.WriteString("...]+=...")
	return buf.String()
}

// func (op sliceIncrOp) UsePreallocDo(val Value, inputs ...Value) (Value, error) {

// }

type transposeOp struct {
	pattern []int
	d       int
}

func (op transposeOp) Arity() int { return 1 }

// transposing a tensor has type
// 		transpose :: Tensor a → Tensor a
func (op transposeOp) Type() hm.Type {
	a := hm.TypeVariable('a')
	tt := makeTensorType(op.d, a)

	return hm.NewFnType(tt, tt)
}

func (op transposeOp) InferShape(inputs ...DimSizer) (retVal tensor.Shape, err error) {
	input := inputs[0].(tensor.Shape)
	if input.IsScalar() {
		return nil, errors.Errorf(undefinedOnShape, op, input)
	}

	retVal = make(tensor.Shape, len(input))
	copy(retVal, input)
	err = tensor.UnsafePermute(op.pattern, retVal)
	return
}

func (op transposeOp) DiffWRT(i int) []bool {
	if err := checkArity(op, i); err != nil {
		panic(err)
	}

	return []bool{true}
}

func (op transposeOp) SymDiff(inputs Nodes, outputNode, gradNode *Node) (retVal Nodes, err error) {
	newPattern := make([]int, len(op.pattern))
	for i, p := range op.pattern {
		newPattern[p] = i
	}
	op2 := transposeOp{pattern: newPattern, d: op.d}

	retVal = make(Nodes, 1)
	retVal[0], err = ApplyOp(op2, gradNode)
	return
}

func (op transposeOp) DoDiff(ctx ExecutionContext, inputs Nodes, output *Node) (err error) {
	xdv := inputs[0].boundTo.(*dualValue)
	zdv := output.boundTo.(*dualValue)

	newPattern := make([]int, len(op.pattern))
	for i, p := range op.pattern {
		newPattern[p] = i
	}

	var zdvdT tensor.Tensor
	var ok bool
	if zdvdT, ok = zdv.d.(tensor.Tensor); !ok {
		return errors.Errorf("Expected the gradient of the output node to be a Tensor. Got %v instead", zdv.d)
	}

	if err = zdvdT.T(newPattern...); err != nil {
		return errors.Wrap(err, "Failed to T()")
	}

	d := tensor.Materialize(zdvdT)
	zdvdT.UT()

	add := newEBOByType(addOpType, inputs[0].t, TypeOf(zdvdT))
	if _, err = add.UnsafeDo(xdv.d, d); err != nil {
		err = errors.Wrapf(err, doFail, add)
	}
	return
}

func (op transposeOp) Do(inputs ...Value) (retVal Value, err error) {
	machineLogf("Doing %v", op)
	enterLoggingContext()
	defer leaveLoggingContext()

	if err = checkArity(op, len(inputs)); err != nil {
		return
	}

	t := inputs[0].(tensor.Tensor)

	throwaway := tensor.BorrowInts(len(op.pattern))
	copy(throwaway, op.pattern)
	return tensor.T(t, throwaway...)

	// DEPRECATED
	// the reason for this is because the .T() method of a Tensor
	// will use the axes in the .transposedWith field
	// Later when .UT() is called, the .transposedWith field is recycled into the pool
	// throwaway := tensor.BorrowInts(len(op.pattern))
	// copy(throwaway, op.pattern)

	// t.T(throwaway...)
	// ret := t.Materialize()
	// t.UT()
}

func (op transposeOp) ReturnsPtr() bool     { return true }
func (op transposeOp) CallsExtern() bool    { return false }
func (op transposeOp) OverwritesInput() int { return 0 }

func (op transposeOp) WriteHash(h hash.Hash) {
	h.Write([]byte("transposeOp"))
	fmt.Fprintf(h, "%v", op.pattern)
	if err := binary.Write(h, binary.LittleEndian, byte(op.d)); err != nil {
		panic(err)
	}
}

func (op transposeOp) Hashcode() uint32 {
	h := fnv.New32a()
	op.WriteHash(h)
	return h.Sum32()
}

func (op transposeOp) String() string {
	var buf bytes.Buffer
	buf.WriteString("Aᵀ{")
	for i, ax := range op.pattern {
		fmt.Fprintf(&buf, "%d", ax)
		if i < len(op.pattern)-1 {
			buf.WriteString(", ")
		}
	}

	buf.WriteString("}")
	return buf.String()
}

type concatOp struct {
	axis     int
	d        int
	children int
}

func (op concatOp) Arity() int { return -1 }

// concat only works for Tensor types
//		concat :: Tensor a → Tensor a → ... → Tensor a
func (op concatOp) Type() hm.Type {
	tt := makeTensorType(op.d, hm.TypeVariable('a'))
	fnt := make([]hm.Type, op.children+1)
	for i := range fnt {
		fnt[i] = tt
	}

	return hm.NewFnType(fnt...)
}

func (op concatOp) InferShape(ds ...DimSizer) (tensor.Shape, error) {
	if len(ds) == 0 {
		return nil, errors.Errorf("No shapes passed in!")
	}
	shapes, err := DimSizersToShapes(ds)
	if err != nil {
		return nil, err
	}

	return shapes[0].Concat(op.axis, shapes[1:]...)
}

func (op concatOp) Do(vals ...Value) (Value, error) {
	if len(vals) == 1 {
		return vals[0], nil
	}

	ts, err := valuesToTensors(vals)
	if err != nil {
		return nil, err
	}

	return tensor.Concat(op.axis, ts[0], ts[1:]...)
}

func (op concatOp) ReturnsPtr() bool     { return true }
func (op concatOp) CallsExtern() bool    { return false }
func (op concatOp) OverwritesInput() int { return -1 }

func (op concatOp) WriteHash(h hash.Hash) {
	h.Write([]byte("concatOp"))
	fmt.Fprintf(h, "axis: %d, dims: %d", op.axis, op.d)
}

func (op concatOp) Hashcode() uint32 {
	h := fnv.New32a()
	op.WriteHash(h)
	return h.Sum32()
}

func (op concatOp) String() string {
	return fmt.Sprintf("Concat(axis=%d)", op.axis)
}

func (op concatOp) DiffWRT(inputs int) []bool {
	retVal := make([]bool, inputs)
	for i := range retVal {
		retVal[i] = true
	}
	return retVal
}

func (op concatOp) SymDiff(inputs Nodes, output *Node, grad *Node) (retVal Nodes, err error) {
	var start int

	retVal = make(Nodes, len(inputs))
	for i, in := range inputs {
		if op.axis >= len(in.shape) {
			return nil, errors.Errorf("Wanted dimension %d is larger than the shape %v", op.axis, in.shape)
		}
		end := in.shape[op.axis] + start

		s := newSliceOp(S(start, end), op.axis, op.d)
		if retVal[i], err = ApplyOp(s, grad); err != nil {
			return
		}
		start = end
	}
	return
}

func (op concatOp) DoDiff(ctx ExecutionContext, inputs Nodes, output *Node) error {
	odv := output.boundTo.(*dualValue)
	odvd := odv.d.(tensor.Tensor)

	var start int
	for _, in := range inputs {
		if op.axis >= len(in.shape) {
			return errors.Errorf("Wanted dimension %d is larger than the shape %v", op.axis, in.shape)
		}
		end := in.shape[op.axis] + start

		idv := in.boundTo.(*dualValue)
		idvd := idv.d.(tensor.Tensor)

		sliced, err := odvd.Slice(S(start, end))
		if err != nil {
			return err
		}

		// TODO: fix VAdd hack
		// add to odvd
		switch st := sliced.(type) {
		case *tensor.Dense:
			d := idvd.(*tensor.Dense)
			d.Add(st, tensor.UseUnsafe())
		default:
			return errors.Errorf(nyiTypeFail, "DoDiff (hack) ", st)
		}

		start = end
	}
	return nil
}

type tensordotOp struct {
	aAxes   []int
	bAxes   []int
	aDims   int
	bDims   int
	retDims int // Dimension of the tensor resulting from operation
}

func (op tensordotOp) Arity() int { return 2 }

func (op tensordotOp) Type() hm.Type {
	tRet := newTensorType(op.retDims, hm.TypeVariable('a'))
	ta := newTensorType(op.aDims, hm.TypeVariable('a'))
	tb := newTensorType(op.bDims, hm.TypeVariable('a'))

	return hm.NewFnType(ta, tb, tRet)
}

func (op tensordotOp) InferShape(ds ...DimSizer) (tensor.Shape, error) {
	if len(ds) != 2 {
		return nil, errors.Errorf("Expected two shapes!")
	}

	shapes, err := DimSizersToShapes(ds)
	if err != nil {
		return nil, err
	}

	aShape := shapes[0]
	bShape := shapes[1]

	aAxes := op.aAxes
	bAxes := op.bAxes

	shapeBackingLen := op.retDims

	shapeBacking := make([]int, shapeBackingLen, shapeBackingLen)

	shapeBackingPos := 0

	for aShapeIndex, aShapeValue := range aShape {
		if 0 > contains(aAxes, aShapeIndex) {
			shapeBacking[shapeBackingPos] = aShapeValue
			shapeBackingPos++
		}
	}

	for bShapeIndex, bShapeValue := range bShape {
		if 0 > contains(bAxes, bShapeIndex) {
			shapeBacking[shapeBackingPos] = bShapeValue
			shapeBackingPos++
		}
	}

	return tensor.Shape(shapeBacking), nil
}

func (op tensordotOp) Do(vals ...Value) (Value, error) {
	if len(vals) != 2 {
		return nil, errors.New("Expected two arguments!")
	}

	ts, err := valuesToTensors(vals)
	if err != nil {
		return nil, err
	}

	return tensor.Contract(ts[0], ts[1], op.aAxes, op.bAxes)
}

func (op tensordotOp) ReturnsPtr() bool { return true }

func (op tensordotOp) CallsExtern() bool { return false }

func (op tensordotOp) OverwritesInput() int { return -1 }

func (op tensordotOp) WriteHash(h hash.Hash) {
	h.Write([]byte("tensordotOp"))
	fmt.Fprintf(h, "aAxes: %d, bAxes: %d, dims: %d", op.aAxes, op.bAxes, op.retDims)

	return
}

func (op tensordotOp) Hashcode() uint32 {
	h := fnv.New32a()
	op.WriteHash(h)

	return h.Sum32()
}

func (op tensordotOp) String() string {
	return fmt.Sprintf("Tensordot(aAxes=%d, bAxes=%d)", op.aAxes, op.bAxes)
}

func (op tensordotOp) DoDiff(ctx ExecutionContext, inputs Nodes, output *Node) error {
	odv := output.boundTo.(*dualValue)
	odvd := odv.d.(tensor.Tensor)

	for inNr, in := range inputs {
		// abuse of language below: "i" up front will refer to current "in"
		// "other" for the other input (there are only two)

		// Who's derivative are we calculating?
		var iAxes []int
		var otherAxes []int
		var otherdv *dualValue
		var iWasFirstArgument bool

		if 0 == inNr {
			iAxes = op.aAxes
			otherAxes = op.bAxes
			otherdv = inputs[1].boundTo.(*dualValue)
			iWasFirstArgument = true
		} else {
			iAxes = op.bAxes
			otherAxes = op.aAxes
			otherdv = inputs[0].boundTo.(*dualValue)
			iWasFirstArgument = false
		}

		idv := in.boundTo.(*dualValue)
		idvd := idv.d.(tensor.Tensor)

		otherdvv := otherdv.Value.(tensor.Tensor)

		// Below a tensordot will be performed: Its output axes will be in the wrong order w.r.t to the input.
		// What is the correct permutation/pattern?
		iAxesCoSorted := make([]int, len(iAxes))
		for index, value := range iAxes {
			iAxesCoSorted[index] = value
		}

		otherAxesSorted := make([]int, len(otherAxes))
		for index, value := range otherAxes {
			otherAxesSorted[index] = value
		}

		sortUniqueIntWithImitator(otherAxesSorted, iAxesCoSorted)

		pattern := make([]int, len(in.shape))
		counter := len(iAxes)

		for patternIndex := 0; patternIndex < len(pattern); patternIndex++ {
			iAxesCoSortedIndex := contains(iAxesCoSorted, patternIndex)
			if 0 <= iAxesCoSortedIndex {
				pattern[patternIndex] = iAxesCoSortedIndex
			} else {
				pattern[patternIndex] = counter
				counter++
			}
		}

		// Which axes of the other tensor and the output should be contracted?
		// Other tensor: All axes that weren't contracted (with i ;-) ) in the original tensordot
		// With the exception of scalars
		dOtherAxes := make([]int, otherdvv.Dims())

		if !otherdvv.IsScalar() {
			var dOtherAxesIndex int

			for axis := 0; axis < otherdvv.Dims(); axis++ {
				if 0 > contains(otherAxes, axis) {
					dOtherAxes[dOtherAxesIndex] = axis
					dOtherAxesIndex++
				}
			}

			dOtherAxes = dOtherAxes[0:dOtherAxesIndex]
		}

		// Output: All axes which belong to other in the output of original tensordot, so this depends on input ordering
		dOutputAxes := make([]int, len(dOtherAxes))
		if iWasFirstArgument {
			outputOtherAxesStart := odvd.Dims() - len(dOtherAxes)

			for axis := 0; axis < len(dOtherAxes); axis++ {
				dOutputAxes[axis] = outputOtherAxesStart + axis
			}
		} else {
			for axis := 0; axis < len(dOtherAxes); axis++ {
				dOutputAxes[axis] = axis
			}
		}

		// perform tensordot
		switch st := odvd.(type) {
		case *tensor.Dense:

			otherdvvDense := otherdvv.(*tensor.Dense)
			odvdDense := odvd.(*tensor.Dense)
			var tensordot *tensor.Dense
			var err error

			switch {
			case odvdDense.IsScalar():
				tensordot, err = otherdvvDense.MulScalar(odvdDense, true)

			case otherdvvDense.IsVector() && odvdDense.IsVector() && 0 == len(dOtherAxes): // TensorMul does not support creating matrix from two vectors
				// Reformat vectors, so that MatMul will create a matrix from them
				var otherdvvDenseShapeOld tensor.Shape
				var odvdDenseShapeOld tensor.Shape

				otherdvvDenseReshaped := false
				if !otherdvvDense.IsColVec() {
					otherdvvDenseShapeOld = otherdvvDense.Shape().Clone()

					otherdvvVecDims, err := (otherdvvDense.AP.Shape()).DimSize(0)

					if nil != err {
						return err
					}

					otherdvvDenseReshaped = true
					otherdvvDense.Reshape(otherdvvVecDims, 1)
				}

				odvdDenseReshaped := false
				if !odvdDense.IsRowVec() {
					odvdDenseShapeOld = odvdDense.Shape().Clone()
					odvdDenseVecDims, err := (odvdDense.AP.Shape()).DimSize(0)

					if nil != err {
						return err
					}

					odvdDenseReshaped = true
					odvdDense.Reshape(1, odvdDenseVecDims)
				}

				tensordot, err = otherdvvDense.MatMul(odvdDense)

				// Undo Reshape
				if otherdvvDenseReshaped {
					otherdvvDense.Reshape(otherdvvDenseShapeOld...)
				}

				if odvdDenseReshaped {
					odvdDense.Reshape(odvdDenseShapeOld...)
				}

			default:
				tensordot, err = otherdvvDense.TensorMul(odvdDense, dOtherAxes, dOutputAxes)
			}

			if err != nil {
				return err
			}

			tensordotPerm, err := tensor.T(tensordot, pattern...)

			if err != nil {
				return err
			}

			tensordotPermDense := tensordotPerm.(*tensor.Dense)

			d := idvd.(*tensor.Dense)
			d.Add(tensordotPermDense, tensor.UseUnsafe()) // TODO: Should output directly into d and save the add

		default:
			return errors.Errorf(nyiTypeFail, "Do Diff (hack)", st)
		}
	}

	return nil
}

type reshapeOp struct {
	from, to tensor.Shape
}

func (op reshapeOp) Arity() int { return 1 }
func (op reshapeOp) Type() hm.Type {
	if op.from.Dims() != op.to.Dims() {
		fr := op.from.Dims()
		frT := newTensorType(fr, hm.TypeVariable('a'))
		to := op.to.Dims()
		toT := newTensorType(to, hm.TypeVariable('a'))
		return hm.NewFnType(frT, toT)
	}
	return hm.NewFnType(hm.TypeVariable('a'), hm.TypeVariable('a'))
}
func (op reshapeOp) InferShape(ds ...DimSizer) (tensor.Shape, error) { return op.to.Clone(), nil }

func (op reshapeOp) Do(vals ...Value) (Value, error) {
	if err := checkArity(op, len(vals)); err != nil {
		return nil, err
	}
	var val Value
	var err error
	if val, err = CloneValue(vals[0]); err != nil {
		return nil, errors.Wrapf(err, cloneFail, vals[0])
	}
	if !val.Shape().Eq(op.from) {
		return nil, errors.Errorf("Shape mismatch. Input shape is %v. Expected %v", val.Shape(), op.from)
	}

	switch v := val.(type) {
	case tensor.Tensor:
		if err := v.Reshape(op.to...); err != nil {
			return nil, err
		}
		return v, nil
	case Scalar:
		return nil, errors.Errorf(nyiTypeFail, "reshape.Do", "Scalar")
	}

	panic("Unreachable")
}

func (op reshapeOp) ReturnsPtr() bool     { return true }
func (op reshapeOp) CallsExtern() bool    { return false }
func (op reshapeOp) OverwritesInput() int { return 0 }
func (op reshapeOp) WriteHash(h hash.Hash) {
	h.Write([]byte("reshapeOp"))
	fmt.Fprintf(h, "from: %v, dims: %v", op.from, op.to)
}

func (op reshapeOp) Hashcode() uint32 {
	h := fnv.New32a()
	op.WriteHash(h)
	return h.Sum32()
}

func (op reshapeOp) String() string {
	return fmt.Sprintf("Reshape%v", op.to)
}

func (op reshapeOp) DiffWRT(i int) []bool { return []bool{true} }

func (op reshapeOp) SymDiff(inputs Nodes, output *Node, grad *Node) (retVal Nodes, err error) {
	var ret *Node
	if ret, err = Reshape(grad, op.from); err != nil {
		return
	}
	return Nodes{ret}, nil
}

func (op reshapeOp) DoDiff(ctx ExecutionContext, inputs Nodes, output *Node) (err error) {
	var grad Value
	if grad, err = output.Grad(); err != nil {
		return
	}
	T := grad.(tensor.Tensor)
	if err = T.Reshape(op.from...); err != nil {
		return
	}
	input := inputs[0]
	dv := input.boundTo.(*dualValue)
	return dv.SetDeriv(T)
}

/* PRIVATE FUNCTIONS */

// if value is contained in slice, contains returns the corresp. index in slice, -1 otherwise
func contains(slice []int, value int) int {
	if nil == slice {
		return -1
	}

	for sliceIndex, sliceValue := range slice {
		if value == sliceValue {
			return sliceIndex
		}
	}

	return -1
}

// TODO: This function is an overkill for a small number of axes...
func sortUniqueIntWithImitator(toBeSorted, imitator []int) {
	toBeSortedBackup := make([]int, len(toBeSorted))
	for index, value := range toBeSorted {
		toBeSortedBackup[index] = value
	}

	imitatorBackup := make([]int, len(imitator))
	for index, value := range imitator {
		imitatorBackup[index] = value
	}

	sort.Ints(toBeSorted)

	// Permutate the imitator accordingly
	for originalIndex, originalValue := range toBeSortedBackup {
		sortedIndex := sort.SearchInts(toBeSorted, originalValue)

		imitator[sortedIndex] = imitatorBackup[originalIndex]
	}

	return
}<|MERGE_RESOLUTION|>--- conflicted
+++ resolved
@@ -6,14 +6,11 @@
 	"fmt"
 	"hash"
 	"hash/fnv"
+	"sort"
 
 	"github.com/chewxy/hm"
 	"github.com/pkg/errors"
-<<<<<<< HEAD
 	"gorgonia.org/tensor"
-=======
-	"sort"
->>>>>>> 19f7c21a
 )
 
 /* This file contains tensor related Ops */
