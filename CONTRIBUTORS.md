--- conflicted
+++ resolved
@@ -1,16 +1,12 @@
 # Significant Contributors #
 
-<<<<<<< HEAD
-* Xuanyi Chew (@chewxy) - initial package
-* Naseer Dari (@ndari) - errors and error handling
-* Joe Kabaka (@kabaka0) - masked array functionality
-=======
+
 * Xuanyi Chew @chewxy - initial package
 * Naseer Dari @ndari - errors and error handling
 * Joe  Kabaka @kabaka0 - masked array functionality
 * Jorge Landivar @docmerlin - tests, bug finding and documentation
 * Matoko Ito @ynqa - tests, documentation and bug finding
->>>>>>> 39e70de2
+
 
 # Contributors
 
